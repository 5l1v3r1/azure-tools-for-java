--- conflicted
+++ resolved
@@ -48,13 +48,8 @@
     pluginName = 'azure-toolkit-for-intellij'
     version = intellij_version
     updateSinceUntilBuild = Boolean.valueOf(updateVersionRange)
-<<<<<<< HEAD
-    plugins = ['java', 'maven', dep_plugins, "properties",'markdown']
+    plugins = ['java', 'maven', dep_plugins, "properties", 'markdown']
 	downloadSources = Boolean.valueOf(sources)
-=======
-    plugins = ['java', 'maven', dep_plugins, "properties"]
-    downloadSources = Boolean.valueOf(sources)
->>>>>>> 81dfd5ab
 }
 
 sourceSets {
